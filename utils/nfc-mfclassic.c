--- conflicted
+++ resolved
@@ -844,14 +844,9 @@
         && (abtRx[7] == 0x19) && (abtRx[8] == 0x10)) {
       magic2 = true;
     }
-<<<<<<< HEAD
-  }
-  printf("Guessing size: seems to be a %lu-byte card\n", (unsigned long)((uiBlocks + 1) * sizeof(mifare_classic_block)));
-=======
   } else
     printf("RATS support: no\n");
-  printf("Guessing size: seems to be a %lu-byte card\n", (uiBlocks + 1) * sizeof(mifare_classic_block));
->>>>>>> fba96947
+  printf("Guessing size: seems to be a %lu-byte card\n", (unsigned long) ((uiBlocks + 1) * sizeof(mifare_classic_block)));
 
   //If size is 4k check for direct-write card
   if (uiBlocks == 0xff) {
