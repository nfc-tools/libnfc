# Windows MinGW workarounds
IF(WIN32)
  SET(WINDOWS_SOURCES ../contrib/win32/stdlib)
  INCLUDE_DIRECTORIES(${CMAKE_CURRENT_SOURCE_DIR}/../contrib/win32)

  # Add in the rc for version information in the dll
  LIST(APPEND WINDOWS_SOURCES ${CMAKE_CURRENT_BINARY_DIR}/../windows/libnfc.rc)
  IF (NOT MINGW)
    LIST(APPEND WINDOWS_SOURCES ${CMAKE_CURRENT_SOURCE_DIR}/../contrib/win32/nfc_msvc.def)
  ENDIF()
ENDIF(WIN32)

# Library's chips
SET(CHIPS_SOURCES chips/pn53x)
INCLUDE_DIRECTORIES(${CMAKE_CURRENT_SOURCE_DIR}/chips)

# Library's buses
IF(USB_REQUIRED)
  LIST(APPEND BUSES_SOURCES buses/usbbus)
ENDIF(USB_REQUIRED)

IF(UART_REQUIRED)
  IF(WIN32)
    # Windows have a special implementation for UART
    LIST(APPEND BUSES_SOURCES ../contrib/win32/libnfc/buses/uart)
  ELSE(WIN32)
    LIST(APPEND BUSES_SOURCES buses/uart)
  ENDIF(WIN32)
ENDIF(UART_REQUIRED)

IF(I2C_REQUIRED)
  IF(${CMAKE_SYSTEM_NAME} MATCHES "Linux")
    LIST(APPEND BUSES_SOURCES buses/i2c)
  ELSE(${CMAKE_SYSTEM_NAME} MATCHES "Linux")
    # Only Linux is supported at the moment
    #LIST(APPEND BUSES_SOURCES ../contrib/win32/libnfc/buses/i2c)
    MESSAGE( FATAL_ERROR "I2C is only (yet) supported in Linux!" )
  ENDIF(${CMAKE_SYSTEM_NAME} MATCHES "Linux")
ENDIF(I2C_REQUIRED)

IF(SPI_REQUIRED)
  IF(${CMAKE_SYSTEM_NAME} MATCHES "Linux")
    LIST(APPEND BUSES_SOURCES buses/spi)
  ELSE(${CMAKE_SYSTEM_NAME} MATCHES "Linux")
    # Only Linux is supported at the moment
    #LIST(APPEND BUSES_SOURCES ../contrib/win32/libnfc/buses/spi)
    MESSAGE( FATAL_ERROR "SPI is only (yet) supported in Linux!" )
  ENDIF(${CMAKE_SYSTEM_NAME} MATCHES "Linux")
ENDIF(SPI_REQUIRED)

INCLUDE_DIRECTORIES(${CMAKE_CURRENT_SOURCE_DIR}/buses)

IF(PCSC_FOUND)
  INCLUDE_DIRECTORIES(${PCSC_INCLUDE_DIRS})
  LINK_DIRECTORIES(${PCSC_LIBRARY_DIRS})
ENDIF(PCSC_FOUND)

IF(LIBUSB_FOUND)
  INCLUDE_DIRECTORIES(${LIBUSB_INCLUDE_DIRS})
  LINK_DIRECTORIES(${LIBUSB_LIBRARY_DIRS})
ENDIF(LIBUSB_FOUND)

# Library
SET(LIBRARY_SOURCES nfc nfc-device nfc-emulation nfc-internal conf iso14443-subr mirror-subr target-subr ${DRIVERS_SOURCES} ${BUSES_SOURCES} ${CHIPS_SOURCES} ${WINDOWS_SOURCES})
INCLUDE_DIRECTORIES(${CMAKE_CURRENT_SOURCE_DIR})

IF(LIBNFC_LOG)
  IF(WIN32)
    IF(MINGW)
      SET(CMAKE_C_FLAGS "-fgnu89-inline ${CMAKE_C_FLAGS}")
    ENDIF(MINGW)
    LIST(APPEND LIBRARY_SOURCES log ../contrib/win32/libnfc/log-internal)
  ELSE(WIN32)
    LIST(APPEND LIBRARY_SOURCES log log-internal)
  ENDIF(WIN32)
ENDIF(LIBNFC_LOG)
ADD_LIBRARY(nfc ${LIBRARY_SOURCES})

IF(PCSC_FOUND)
  TARGET_LINK_LIBRARIES(nfc ${PCSC_LIBRARIES})
ENDIF(PCSC_FOUND)

IF(LIBUSB_FOUND)
  TARGET_LINK_LIBRARIES(nfc ${LIBUSB_LIBRARIES})
ENDIF(LIBUSB_FOUND)

IF(LIBRT_FOUND)
  TARGET_LINK_LIBRARIES(nfc ${LIBRT_LIBRARIES})
ENDIF(LIBRT_FOUND)

SET_TARGET_PROPERTIES(nfc PROPERTIES SOVERSION 6 VERSION 6.0.0)

IF(WIN32)
  # Libraries that are windows specific
  TARGET_LINK_LIBRARIES(nfc wsock32)
<<<<<<< HEAD
  IF(PCRE_FOUND)
    TARGET_LINK_LIBRARIES(nfc ${PCRE_LIBRARIES})
  ENDIF(PCRE_FOUND)

  IF(NOT MINGW)
    ADD_CUSTOM_COMMAND(
      OUTPUT libnfc.lib
      COMMAND dlltool -d ${CMAKE_CURRENT_SOURCE_DIR}/../contrib/win32/nfc.def -l ${CMAKE_CURRENT_BINARY_DIR}/libnfc.lib ${CMAKE_CURRENT_BINARY_DIR}/libnfc.dll
      DEPENDS nfc ${CMAKE_CURRENT_SOURCE_DIR}/../contrib/win32/nfc.def
    )
    ADD_CUSTOM_TARGET(win32lib ALL DEPENDS libnfc.lib)
      
    # At compile time we need the .LIB file, we place it in the lib directory
    INSTALL(FILES ${CMAKE_CURRENT_BINARY_DIR}/libnfc.lib DESTINATION ${CMAKE_INSTALL_LIBDIR} COMPONENT libraries)
  ENDIF()

=======
  IF(MINGW)
    ADD_CUSTOM_COMMAND(
      OUTPUT libnfc.lib
      COMMAND ${DLLTOOL} -d ${CMAKE_CURRENT_SOURCE_DIR}/../contrib/win32/nfc.def -l ${CMAKE_CURRENT_BINARY_DIR}/libnfc.lib ${CMAKE_CURRENT_BINARY_DIR}/libnfc.dll
      DEPENDS nfc ${CMAKE_CURRENT_SOURCE_DIR}/../contrib/win32/nfc.def
    )
    ADD_CUSTOM_TARGET(win32lib ALL DEPENDS libnfc.lib)
  ELSE()
    ADD_LIBRARY(win32lib ALIAS nfc)
  ENDIF()

  # On Windows the shared (runtime) library should be either in the same 
  # directory as the excutables or in the path, we add it to same directory
  INSTALL(TARGETS nfc RUNTIME DESTINATION bin COMPONENT libraries)

  # At compile time we need the .LIB file, we place it in the lib directory
  INSTALL(FILES ${CMAKE_CURRENT_BINARY_DIR}/libnfc.lib DESTINATION ${CMAKE_INSTALL_LIBDIR} COMPONENT libraries)
ELSE(WIN32)
  INSTALL(TARGETS nfc LIBRARY DESTINATION ${CMAKE_INSTALL_LIBDIR} COMPONENT libraries)
>>>>>>> 3df7f25f
ENDIF(WIN32)

# On Windows the shared (runtime) library should be either in the same 
# directory as the excutables or in the path, we add it to same directory
INSTALL(TARGETS nfc
        LIBRARY DESTINATION ${CMAKE_INSTALL_LIBDIR}
        ARCHIVE DESTINATION ${CMAKE_INSTALL_LIBDIR}
        RUNTIME DESTINATION bin
        COMPONENT libraries)<|MERGE_RESOLUTION|>--- conflicted
+++ resolved
@@ -74,7 +74,7 @@
     LIST(APPEND LIBRARY_SOURCES log log-internal)
   ENDIF(WIN32)
 ENDIF(LIBNFC_LOG)
-ADD_LIBRARY(nfc ${LIBRARY_SOURCES})
+ADD_LIBRARY(nfc SHARED ${LIBRARY_SOURCES})
 
 IF(PCSC_FOUND)
   TARGET_LINK_LIBRARIES(nfc ${PCSC_LIBRARIES})
@@ -93,24 +93,6 @@
 IF(WIN32)
   # Libraries that are windows specific
   TARGET_LINK_LIBRARIES(nfc wsock32)
-<<<<<<< HEAD
-  IF(PCRE_FOUND)
-    TARGET_LINK_LIBRARIES(nfc ${PCRE_LIBRARIES})
-  ENDIF(PCRE_FOUND)
-
-  IF(NOT MINGW)
-    ADD_CUSTOM_COMMAND(
-      OUTPUT libnfc.lib
-      COMMAND dlltool -d ${CMAKE_CURRENT_SOURCE_DIR}/../contrib/win32/nfc.def -l ${CMAKE_CURRENT_BINARY_DIR}/libnfc.lib ${CMAKE_CURRENT_BINARY_DIR}/libnfc.dll
-      DEPENDS nfc ${CMAKE_CURRENT_SOURCE_DIR}/../contrib/win32/nfc.def
-    )
-    ADD_CUSTOM_TARGET(win32lib ALL DEPENDS libnfc.lib)
-      
-    # At compile time we need the .LIB file, we place it in the lib directory
-    INSTALL(FILES ${CMAKE_CURRENT_BINARY_DIR}/libnfc.lib DESTINATION ${CMAKE_INSTALL_LIBDIR} COMPONENT libraries)
-  ENDIF()
-
-=======
   IF(MINGW)
     ADD_CUSTOM_COMMAND(
       OUTPUT libnfc.lib
@@ -130,13 +112,4 @@
   INSTALL(FILES ${CMAKE_CURRENT_BINARY_DIR}/libnfc.lib DESTINATION ${CMAKE_INSTALL_LIBDIR} COMPONENT libraries)
 ELSE(WIN32)
   INSTALL(TARGETS nfc LIBRARY DESTINATION ${CMAKE_INSTALL_LIBDIR} COMPONENT libraries)
->>>>>>> 3df7f25f
 ENDIF(WIN32)
-
-# On Windows the shared (runtime) library should be either in the same 
-# directory as the excutables or in the path, we add it to same directory
-INSTALL(TARGETS nfc
-        LIBRARY DESTINATION ${CMAKE_INSTALL_LIBDIR}
-        ARCHIVE DESTINATION ${CMAKE_INSTALL_LIBDIR}
-        RUNTIME DESTINATION bin
-        COMPONENT libraries)