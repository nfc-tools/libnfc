--- conflicted
+++ resolved
@@ -28,14 +28,12 @@
 
 #include <stdio.h>
 #include <stdlib.h>
-<<<<<<< HEAD
 #include <string.h>
+#include <stdlib.h>
 
 #include <nfc/nfc.h>
 // FIXME: WTF are doing debug macros in this file?
 #include <nfc/nfc-messages.h>
-=======
->>>>>>> d0fe1f82
 
 #include "pn53x.h"
 #include "../mirror-subr.h"
@@ -454,7 +452,66 @@
   return(pn53x_transceive(pnd,abtCmd,sizeof(abtCmd),NULL,NULL));
 }
 
-<<<<<<< HEAD
+bool
+pn53x_InAutoPoll(nfc_device_t* pnd,
+                 const nfc_target_type_t* pnttTargetTypes, const size_t szTargetTypes,
+                 const byte_t btPollNr, const byte_t btPeriod,
+                 nfc_target_t* pntTargets, size_t* pszTargetFound)
+{
+  size_t szTxInAutoPoll, n, szRxLen;
+  byte_t abtRx[256];
+  bool res;
+  byte_t *pbtTxInAutoPoll;
+
+  pnd->iLastError = 0;
+
+  if(pnd->nc == NC_PN531) {
+    // TODO This function is not supported by pn531 (set errno = ENOSUPP or similar)
+    return false;
+  }
+
+  // InAutoPoll frame looks like this { 0xd4, 0x60, 0x0f, 0x01, 0x00 } => { direction, command, pollnr, period, types... }
+  szTxInAutoPoll = 4 + szTargetTypes;
+  pbtTxInAutoPoll = malloc( szTxInAutoPoll );
+  pbtTxInAutoPoll[0] = 0xd4;
+  pbtTxInAutoPoll[1] = 0x60;
+  pbtTxInAutoPoll[2] = btPollNr;
+  pbtTxInAutoPoll[3] = btPeriod;
+  for(n=0; n<szTargetTypes; n++) {
+    pbtTxInAutoPoll[4+n] = pnttTargetTypes[n];
+  }
+
+  szRxLen = 256;
+  res = pnd->pdc->transceive(pnd->nds, pbtTxInAutoPoll, szTxInAutoPoll, abtRx, &szRxLen);
+
+  if((szRxLen == 0)||(res == false)) {
+    return false;
+  } else {
+    *pszTargetFound = abtRx[0];
+    if( *pszTargetFound ) {
+      uint8_t ln;
+      byte_t* pbt = abtRx + 1;
+      /* 1st target */
+      // Target type
+      pntTargets[0].ntt = *(pbt++);
+      // AutoPollTargetData length
+      ln = *(pbt++);
+      pn53x_decode_target_data(pbt, ln, pnd->nc, pntTargets[0].ntt, &(pntTargets[0].nti));
+      pbt += ln;
+
+      if(abtRx[0] > 1) {
+        /* 2nd target */
+        // Target type
+        pntTargets[1].ntt = *(pbt++);
+        // AutoPollTargetData length
+        ln = *(pbt++);
+        pn53x_decode_target_data(pbt, ln, pnd->nc, pntTargets[1].ntt, &(pntTargets[1].nti));
+      }
+    }
+  }
+  return true;
+}
+
 static struct sErrorMessage {
   int iErrorCode;
   const char *pcErrorMsg;
@@ -516,62 +573,3 @@
 
   return pcRes;
 }
-=======
-bool
-pn53x_InAutoPoll(const nfc_device_t* pnd,
-                 const nfc_target_type_t* pnttTargetTypes, const size_t szTargetTypes,
-                 const byte_t btPollNr, const byte_t btPeriod,
-                 nfc_target_t* pntTargets, size_t* pszTargetFound)
-{
-  size_t szTxInAutoPoll, n, szRxLen;
-  byte_t abtRx[256];
-  bool res;
-  byte_t *pbtTxInAutoPoll;
-
-  if(pnd->nc == NC_PN531) {
-    // TODO This function is not supported by pn531 (set errno = ENOSUPP or similar)
-    return false;
-  }
-
-  // InAutoPoll frame looks like this { 0xd4, 0x60, 0x0f, 0x01, 0x00 } => { direction, command, pollnr, period, types... }
-  szTxInAutoPoll = 4 + szTargetTypes;
-  pbtTxInAutoPoll = malloc( szTxInAutoPoll );
-  pbtTxInAutoPoll[0] = 0xd4;
-  pbtTxInAutoPoll[1] = 0x60;
-  pbtTxInAutoPoll[2] = btPollNr;
-  pbtTxInAutoPoll[3] = btPeriod;
-  for(n=0; n<szTargetTypes; n++) {
-    pbtTxInAutoPoll[4+n] = pnttTargetTypes[n];
-  }
-
-  szRxLen = 256;
-  res = pnd->pdc->transceive(pnd->nds, pbtTxInAutoPoll, szTxInAutoPoll, abtRx, &szRxLen);
-
-  if((szRxLen == 0)||(res == false)) {
-    return false;
-  } else {
-    *pszTargetFound = abtRx[0];
-    if( *pszTargetFound ) {
-      uint8_t ln;
-      byte_t* pbt = abtRx + 1;
-      /* 1st target */
-      // Target type
-      pntTargets[0].ntt = *(pbt++);
-      // AutoPollTargetData length
-      ln = *(pbt++);
-      pn53x_decode_target_data(pbt, ln, pnd->nc, pntTargets[0].ntt, &(pntTargets[0].nti));
-      pbt += ln;
-
-      if(abtRx[0] > 1) {
-        /* 2nd target */
-        // Target type
-        pntTargets[1].ntt = *(pbt++);
-        // AutoPollTargetData length
-        ln = *(pbt++);
-        pn53x_decode_target_data(pbt, ln, pnd->nc, pntTargets[1].ntt, &(pntTargets[1].nti));
-      }
-    }
-  }
-  return true;
-}
->>>>>>> d0fe1f82
