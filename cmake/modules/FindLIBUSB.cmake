# This CMake script wants to use libusb functionality, therefore it looks 
# for libusb include files and libraries. 
#
# Operating Systems Supported:
# - Unix (requires pkg-config)
#   Tested with Ubuntu 9.04 and Fedora 11
# - Windows (requires MinGW)
#   Tested with Windows XP/Windows 7
#
# This should work for both 32 bit and 64 bit systems.
#
# Author: F. Kooman <fkooman@tuxed.net>
#

# FreeBSD has built-in libusb since 800069
IF(CMAKE_SYSTEM_NAME MATCHES FreeBSD)
  EXEC_PROGRAM(sysctl ARGS -n kern.osreldate OUTPUT_VARIABLE FREEBSD_VERSION)
  SET(MIN_FREEBSD_VERSION 800068)
  IF(FREEBSD_VERSION GREATER ${MIN_FREEBSD_VERSION})
    SET(LIBUSB_INCLUDE_DIRS "/usr/include")
    SET(LIBUSB_LIBRARIES "usb")
    SET(LIBUSB_LIBRARY_DIRS "/usr/lib/")
  ENDIF(FREEBSD_VERSION GREATER ${MIN_FREEBSD_VERSION})
ENDIF(CMAKE_SYSTEM_NAME MATCHES FreeBSD)

IF(NOT LIBUSB_FOUND)
<<<<<<< HEAD
  FIND_PACKAGE (PkgConfig)
=======
  IF(WIN32)
    IF(MINGW)
      FIND_PATH(LIBUSB_INCLUDE_DIRS lusb0_usb.h "${CMAKE_CURRENT_BINARY_DIR}/LibUSB-Win32/include" NO_SYSTEM_ENVIRONMENT_PATH)
      FIND_LIBRARY(LIBUSB_LIBRARIES NAMES libusb PATHS "${CMAKE_CURRENT_BINARY_DIR}/LibUSB-Win32/lib/gcc")
      SET(LIBUSB_LIBRARY_DIR "${CMAKE_CURRENT_BINARY_DIR}/LibUSB-Win32/bin/x86/")
    ELSE(MINGW)
      FIND_PATH(LIBUSB_INCLUDE_DIRS lusb0_usb.h "$ENV{ProgramW6432}/libusb-win32/include" NO_SYSTEM_ENVIRONMENT_PATH)
      FIND_LIBRARY(LIBUSB_LIBRARIES NAMES libusb PATHS "$ENV{ProgramW6432}/libusb-win32/lib/msvc_x64")
      SET(LIBUSB_LIBRARY_DIR "$ENV{ProgramW6432}/libusb-win32/bin/amd64/")
    ENDIF(MINGW)
    # Must fix up variable to avoid backslashes during packaging
    STRING(REGEX REPLACE "\\\\" "/" LIBUSB_LIBRARY_DIR ${LIBUSB_LIBRARY_DIR})
  ELSE(WIN32)
    # If not under Windows we use PkgConfig
    FIND_PACKAGE (PkgConfig)
    IF(PKG_CONFIG_FOUND)
      PKG_CHECK_MODULES(LIBUSB REQUIRED libusb)
    ELSE(PKG_CONFIG_FOUND)
      MESSAGE(FATAL_ERROR "Could not find PkgConfig")
    ENDIF(PKG_CONFIG_FOUND)
  ENDIF(WIN32)
>>>>>>> 3df7f25f
  
  IF(PKG_CONFIG_FOUND)
    PKG_CHECK_MODULES(LIBUSB REQUIRED libusb-1.0)
  ENDIF()

  FIND_PATH(LIBUSB_INCLUDE_DIRS libusb.h lusb0_usb.h
    PATHS 
      ${PC_LIBUSB_INCLUDEDIR} ${PC_LIBUSB_INCLUDE_DIRS}
      "$ENV{ProgramFiles}/LibUSB-Win32/include"
    PATH_SUFFIXES libusb-1.0
  )
  
  FIND_LIBRARY(LIBUSB_LIBRARIES NAMES usb-1.0 libusb
    PATHS ${PC_LIBUSB_LIBDIR} ${PC_LIBUSB_LIBRARY_DIRS}
    "$ENV{ProgramFiles}/LibUSB-Win32/lib/gcc"
  )
  
ENDIF()

include(FindPackageHandleStandardArgs)
FIND_PACKAGE_HANDLE_STANDARD_ARGS(LIBUSB DEFAULT_MSG LIBUSB_LIBRARIES LIBUSB_INCLUDE_DIRS)

MARK_AS_ADVANCED(LIBUSB_INCLUDE_DIRS LIBUSB_LIBRARIES)<|MERGE_RESOLUTION|>--- conflicted
+++ resolved
@@ -17,6 +17,7 @@
   EXEC_PROGRAM(sysctl ARGS -n kern.osreldate OUTPUT_VARIABLE FREEBSD_VERSION)
   SET(MIN_FREEBSD_VERSION 800068)
   IF(FREEBSD_VERSION GREATER ${MIN_FREEBSD_VERSION})
+    SET(LIBUSB_FOUND TRUE)
     SET(LIBUSB_INCLUDE_DIRS "/usr/include")
     SET(LIBUSB_LIBRARIES "usb")
     SET(LIBUSB_LIBRARY_DIRS "/usr/lib/")
@@ -24,9 +25,6 @@
 ENDIF(CMAKE_SYSTEM_NAME MATCHES FreeBSD)
 
 IF(NOT LIBUSB_FOUND)
-<<<<<<< HEAD
-  FIND_PACKAGE (PkgConfig)
-=======
   IF(WIN32)
     IF(MINGW)
       FIND_PATH(LIBUSB_INCLUDE_DIRS lusb0_usb.h "${CMAKE_CURRENT_BINARY_DIR}/LibUSB-Win32/include" NO_SYSTEM_ENVIRONMENT_PATH)
@@ -34,7 +32,7 @@
       SET(LIBUSB_LIBRARY_DIR "${CMAKE_CURRENT_BINARY_DIR}/LibUSB-Win32/bin/x86/")
     ELSE(MINGW)
       FIND_PATH(LIBUSB_INCLUDE_DIRS lusb0_usb.h "$ENV{ProgramW6432}/libusb-win32/include" NO_SYSTEM_ENVIRONMENT_PATH)
-      FIND_LIBRARY(LIBUSB_LIBRARIES NAMES libusb PATHS "$ENV{ProgramW6432}/libusb-win32/lib/msvc_x64")
+      FIND_LIBRARY(LIBUSB_LIBRARIES NAMES usb-1.0 libusb-1.0 libusb PATHS "$ENV{ProgramW6432}/libusb-win32/lib/msvc_x64")
       SET(LIBUSB_LIBRARY_DIR "$ENV{ProgramW6432}/libusb-win32/bin/amd64/")
     ENDIF(MINGW)
     # Must fix up variable to avoid backslashes during packaging
@@ -43,32 +41,23 @@
     # If not under Windows we use PkgConfig
     FIND_PACKAGE (PkgConfig)
     IF(PKG_CONFIG_FOUND)
-      PKG_CHECK_MODULES(LIBUSB REQUIRED libusb)
+      PKG_CHECK_MODULES(LIBUSB REQUIRED libusb-1.0)
     ELSE(PKG_CONFIG_FOUND)
       MESSAGE(FATAL_ERROR "Could not find PkgConfig")
     ENDIF(PKG_CONFIG_FOUND)
   ENDIF(WIN32)
->>>>>>> 3df7f25f
   
-  IF(PKG_CONFIG_FOUND)
-    PKG_CHECK_MODULES(LIBUSB REQUIRED libusb-1.0)
-  ENDIF()
+  IF(LIBUSB_INCLUDE_DIRS AND LIBUSB_LIBRARIES)
+     SET(LIBUSB_FOUND TRUE)
+  ENDIF(LIBUSB_INCLUDE_DIRS AND LIBUSB_LIBRARIES)
+ENDIF(NOT LIBUSB_FOUND)
 
-  FIND_PATH(LIBUSB_INCLUDE_DIRS libusb.h lusb0_usb.h
-    PATHS 
-      ${PC_LIBUSB_INCLUDEDIR} ${PC_LIBUSB_INCLUDE_DIRS}
-      "$ENV{ProgramFiles}/LibUSB-Win32/include"
-    PATH_SUFFIXES libusb-1.0
-  )
-  
-  FIND_LIBRARY(LIBUSB_LIBRARIES NAMES usb-1.0 libusb
-    PATHS ${PC_LIBUSB_LIBDIR} ${PC_LIBUSB_LIBRARY_DIRS}
-    "$ENV{ProgramFiles}/LibUSB-Win32/lib/gcc"
-  )
-  
-ENDIF()
-
-include(FindPackageHandleStandardArgs)
-FIND_PACKAGE_HANDLE_STANDARD_ARGS(LIBUSB DEFAULT_MSG LIBUSB_LIBRARIES LIBUSB_INCLUDE_DIRS)
-
-MARK_AS_ADVANCED(LIBUSB_INCLUDE_DIRS LIBUSB_LIBRARIES)+IF(LIBUSB_FOUND)
+  IF(NOT LIBUSB_FIND_QUIETLY)
+    MESSAGE(STATUS "Found LIBUSB: ${LIBUSB_LIBRARIES} ${LIBUSB_INCLUDE_DIRS}")
+  ENDIF (NOT LIBUSB_FIND_QUIETLY)
+ELSE(LIBUSB_FOUND)
+  IF(LIBUSB_FIND_REQUIRED)
+    MESSAGE(FATAL_ERROR "Could not find LIBUSB")
+  ENDIF(LIBUSB_FIND_REQUIRED)
+ENDIF(LIBUSB_FOUND)