--- conflicted
+++ resolved
@@ -187,19 +187,6 @@
 
 # version.rc for Windows
 IF(WIN32)
-<<<<<<< HEAD
-
-  IF(NOT MINGW)
-    # Date for filling in rc file information
-    MACRO (GET_CURRENT_YEAR RESULT)
-      EXECUTE_PROCESS(COMMAND "cmd" " /C date /T" OUTPUT_VARIABLE ${RESULT})
-      STRING(REGEX REPLACE ".*(..)/(..)/(....).*" "\\3" ${RESULT} ${${RESULT}})
-    ENDMACRO (GET_CURRENT_YEAR)
-    GET_CURRENT_YEAR(CURRENT_YEAR)
-    MESSAGE("Year for copyright is " ${CURRENT_YEAR})
-  ENDIF()
-    
-=======
   # Date for filling in rc file information
   IF (CMAKE_HOST_SYSTEM_NAME STREQUAL "Windows")
     MACRO (GET_CURRENT_YEAR RESULT)
@@ -217,7 +204,6 @@
   MESSAGE("Year for copyright is " ${CURRENT_YEAR})
 
   SET(prefix ${CMAKE_INSTALL_PREFIX})
->>>>>>> 3df7f25f
   SET(RC_COMMENT "${PACKAGE_NAME} library")
   SET(RC_INTERNAL_NAME "${PACKAGE_NAME} ${WIN32_MODE}")
   SET(RC_ORIGINAL_NAME ${PACKAGE_NAME}.dll)
@@ -259,7 +245,7 @@
   set ( LIBNFC_USE_FILE ${CMAKE_INSTALL_PREFIX}/${LIBNFC_CMAKE_CONFIG_DIR}/UseLibNFC.cmake )
 
 
-          
+
   if(CMAKE_VERSION VERSION_LESS 2.8.8)
     configure_file ( cmake/LibNFCConfig.cmake.in ${CMAKE_CURRENT_BINARY_DIR}/LibNFCConfig.cmake @ONLY )
     configure_file ( cmake/LibNFCConfigVersion.cmake.in ${CMAKE_CURRENT_BINARY_DIR}/LibNFCConfigVersion.cmake @ONLY )
@@ -278,18 +264,18 @@
         NO_CHECK_REQUIRED_COMPONENTS_MACRO
     )
     write_basic_package_version_file (
-      LibNFCConfigVersion.cmake 
-      VERSION ${LIBNFC_VERSION_STRING} 
+      LibNFCConfigVersion.cmake
+      VERSION ${LIBNFC_VERSION_STRING}
       COMPATIBILITY AnyNewerVersion
     )
   endif ()
-   
+
   install ( FILES ${CMAKE_CURRENT_BINARY_DIR}/LibNFCConfig.cmake
                   ${CMAKE_CURRENT_BINARY_DIR}/LibNFCConfigVersion.cmake
                   cmake/UseLibNFC.cmake
             DESTINATION ${LIBNFC_CMAKE_CONFIG_DIR}
           )
-   
+
 endif ()
 
 # Binary Package
